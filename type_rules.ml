(* The Vanilla type rules in OCaml. *)


(* Identifiers. (Note: this is a dummy, Name.t and Name.equal will be defined elsewhere.) *)
module Name = struct
  type t = string
  let equal = String.equal
  let rec all_different : t list -> bool =
    function
    | [] -> true
    | n :: ns -> not (List.exists (equal n) ns) && all_different ns
end


(* ------------------------------------------------------------------------------- *)
(* Types *)
(* ------------------------------------------------------------------------------- *)


type t =
  | Integer
  | Byte
  | Word
  | Real
  | Boolean
  | Statement                     (* The type of statements. (Like C's void.) *)
  | Ref of t
  | Nil                           (* compatible with any reference *)
  | Array of int * t
  | OpenArray of t                (* Array whose length is only known at runtime.*)
  | Record of (Name.t * t) list
  | Procedure of parameter_t list * t

and parameter_t =
  |  VarParameter of Name.t * t
  |  ValueParameter of Name.t * t


type procedure_call_t =
  Call of call_parameter_t list

and call_parameter_t =
  | SuppliedValue of t
  | SuppliedDesignator of t


<<<<<<< HEAD
let parameter_type (p: parameter_t): t =
=======
let parameter_type (p: parameter_t): vanilla_t =
>>>>>>> f751f2a0
  match p with
  | VarParameter (_, pt) -> pt
  | ValueParameter (_, pt) -> pt


(* ------------------------------------------------------------------------------- *)
(* Type Equality *)
(* ------------------------------------------------------------------------------- *)


(** [equal a b] True if types [a] and [b] are equal by structural equivalence. *)

<<<<<<< HEAD
let rec equal (a: t) (b: t): bool =
=======
let rec equal (a: vanilla_t) (b: vanilla_t): bool =
>>>>>>> f751f2a0
  match a, b with
  | Integer, Integer
  | Byte, Byte
  | Word, Word
  | Real, Real
  | Boolean, Boolean
  | Nil, Nil
  | Statement, Statement -> true
  | Ref t1, Ref t2 -> equal t1 t2
  | Array (len1, t1), Array (len2, t2) -> len1 = len2 && equal t1 t2
  | Procedure (p1, t1), Procedure (p2, t2) -> equal_parameters p1 p2 && equal t1 t2
  | OpenArray t1, OpenArray t2 -> equal t1 t2
  | Record e1, Record e2 -> equal_elements e1 e2
  | _ -> false

(* Lists of procedure parameters are equal if the parameters from each list can be
   paired, and each pair of parameters has an equal passing method (var or val) and type.
   (Parameter names are ignored, they are just placeholders.) *)

<<<<<<< HEAD
and equal_parameters (p1: parameter_t list) (p2: parameter_t list) : bool =
=======
and equal_parameters (p1: parameter_t) (p2: parameter_t): bool =
>>>>>>> f751f2a0
  match p1, p2 with
  | VarParameter (_, t1) :: p1', VarParameter (_, t2) :: p2' ->
      equal t1 t2 && equal_parameters p1' p2'
  | ValueParameter (_, t1) :: p1', ValueParameter (_, t2) :: p2' ->
      equal t1 t2 && equal_parameters p1' p2'
  | [], [] -> true
  | _ -> false

(* Lists of record elements are equal if the elements from each list be paired,
    and each pair of elements has the an equal name and equal type. *)

and equal_elements (e1: (Name.t * t) list) (e2 : (Name.t * t) list) : bool =
  match e1, e2 with
  | (n1, t1) :: e1', (n2, t2) :: e2' -> Name.equal n1 n2 && equal t1 t2 && equal_elements e1' e2'
  | [], [] -> true
  | _ -> false


(* ------------------------------------------------------------------------------- *)
(* Type Validity *)
(* ------------------------------------------------------------------------------- *)


(** [valid_value a] is true if type [a] is an acceptable expression value.  *)

let rec valid_value (a: t) : bool =
  match a with
  | Integer | Byte | Word | Real | Boolean -> true
  | Ref b -> valid_target b
  | Nil -> true
  | _ -> false

(** [valid_target a] is true if type [a] can be used as a reference type target
    or a procedure parameter. *)

and valid_target (a: t) : bool =
  match a with
  | OpenArray a -> valid_value a
  | Procedure (ps, rt) -> List.for_all valid_target (List.map parameter_type ps) && valid_return rt
  | a -> valid_variable a


(** [valid_variable a] is true if type [a] can be stored in a variable,
    is assignable and is otherwise generally valid.  *)

<<<<<<< HEAD
and valid_variable (a: t) : bool =
=======
and valid_variable a =
>>>>>>> f751f2a0
  match a with
  | Array (d, e) -> d > 0 && valid_variable e
  | Record es ->
      let ns, ts = List.split es in
<<<<<<< HEAD
      List.length es > 0 && Name.all_different ns && List.for_all valid_variable ts
=======
      List.length es > 0 && all_different ns && List.for_all valid_variable ts
>>>>>>> f751f2a0
  | a -> valid_value a

(** [valid_return a] is true if type [a] can be returned by a procedure. *)

and valid_return (a: t) : bool =
  match a with
  | Statement -> true
  | a -> valid_value a


(* ------------------------------------------------------------------------------- *)
(* Assignment Compatibilities *)
(* ------------------------------------------------------------------------------- *)


(** [assignment_compatible dst src] is true if a variable of type [dst] can be
    assigned a value of type [src].

    Two types are usually assignment compatible if they have equal types.
    The exceptions are that any reference can be assigned [nil] and a reference
    to a procedure can be assigned a procedure of the correct type.
    But otherwise open arrays, procedures and statements cannot be assigned. *)

<<<<<<< HEAD
let assignment_compatible (dst: t) (src: t) : bool =
=======
let assignment_compatible dst src =
>>>>>>> f751f2a0
  match dst, src with
  | Ref _, Nil -> true
  | Ref (Procedure (_, _) as a), (Procedure (_, _) as b) -> equal a b
  | (Nil | OpenArray _ | Statement | Procedure (_,_)), _ -> false
  | _, (Nil | OpenArray _ | Statement | Procedure (_,_)) -> false
  | t1, t2 -> equal t1 t2


(** [var_parameter_compatible dst src] is true if a designator of type
    [src] can by supplied to a procedure parameter of type [dst].

    A supplied parameter is type compatible with a [var] formal parameter if
    their types are equal. The exception is that arrays are compatible
    with open arrays if their element types are equal. *)

<<<<<<< HEAD
let var_parameter_compatible (dst: t) (src: t) : bool =
=======
let var_parameter_compatible dst src =
>>>>>>> f751f2a0
  match dst, src with
  | OpenArray t1, Array (_, t2) -> equal t1 t2
  | OpenArray t1, OpenArray t2 -> equal t1 t2
  | t1, t2 -> equal t1 t2


(** [value_parameter_type_compatible dst src] is true if a value of type
    [src] can by supplied to a value parameter of type [dst].

    An supplied parameter is type compatible with a value formal parameter if
    their types are equal. The exception is that arrays are compatible
    with open arrays if their element types are equal. *)

<<<<<<< HEAD
let value_parameter_compatible (dst: t) (src: t) : bool =
=======
let value_parameter_compatible dst src =
>>>>>>> f751f2a0
  match dst, src with
  | OpenArray t1, Array (_, t2) -> equal t1 t2
  | OpenArray t1, OpenArray t2 -> equal t1 t2
  | t1, t2 -> assignment_compatible t1 t2


(* ------------------------------------------------------------------------------- *)
(* Procedure Call Validity *)
(* ------------------------------------------------------------------------------- *)

(** [procedure_call_valid procedure_type call_parameters] is true if there are the
    same number of supplied call parameters as procedure parameters, [var] parameters
    are supplied designators, not values, and the types of each pair of procedure
    parameter and supplied parameter are compatible. *)

let procedure_call_valid (Procedure (procedure_parameters, _)) call_parameters =
  let parameter_compatible (p, s) =
    match p, s with
    | ValueParameter (_, pt), SuppliedValue      st -> value_parameter_compatible pt st
    | ValueParameter (_, pt), SuppliedDesignator st -> value_parameter_compatible pt st
    | VarParameter (_, pt),   SuppliedValue      st -> false
    | VarParameter (_, pt),   SuppliedDesignator st -> var_parameter_compatible pt st
  in
  List.length procedure_parameters = List.length call_parameters &&
  List.for_all parameter_compatible (List.combine procedure_parameters call_parameters)<|MERGE_RESOLUTION|>--- conflicted
+++ resolved
@@ -44,11 +44,7 @@
   | SuppliedDesignator of t
 
 
-<<<<<<< HEAD
-let parameter_type (p: parameter_t): t =
-=======
 let parameter_type (p: parameter_t): vanilla_t =
->>>>>>> f751f2a0
   match p with
   | VarParameter (_, pt) -> pt
   | ValueParameter (_, pt) -> pt
@@ -61,11 +57,7 @@
 
 (** [equal a b] True if types [a] and [b] are equal by structural equivalence. *)
 
-<<<<<<< HEAD
-let rec equal (a: t) (b: t): bool =
-=======
 let rec equal (a: vanilla_t) (b: vanilla_t): bool =
->>>>>>> f751f2a0
   match a, b with
   | Integer, Integer
   | Byte, Byte
@@ -85,11 +77,7 @@
    paired, and each pair of parameters has an equal passing method (var or val) and type.
    (Parameter names are ignored, they are just placeholders.) *)
 
-<<<<<<< HEAD
-and equal_parameters (p1: parameter_t list) (p2: parameter_t list) : bool =
-=======
 and equal_parameters (p1: parameter_t) (p2: parameter_t): bool =
->>>>>>> f751f2a0
   match p1, p2 with
   | VarParameter (_, t1) :: p1', VarParameter (_, t2) :: p2' ->
       equal t1 t2 && equal_parameters p1' p2'
@@ -135,20 +123,12 @@
 (** [valid_variable a] is true if type [a] can be stored in a variable,
     is assignable and is otherwise generally valid.  *)
 
-<<<<<<< HEAD
-and valid_variable (a: t) : bool =
-=======
 and valid_variable a =
->>>>>>> f751f2a0
   match a with
   | Array (d, e) -> d > 0 && valid_variable e
   | Record es ->
       let ns, ts = List.split es in
-<<<<<<< HEAD
-      List.length es > 0 && Name.all_different ns && List.for_all valid_variable ts
-=======
       List.length es > 0 && all_different ns && List.for_all valid_variable ts
->>>>>>> f751f2a0
   | a -> valid_value a
 
 (** [valid_return a] is true if type [a] can be returned by a procedure. *)
@@ -172,11 +152,7 @@
     to a procedure can be assigned a procedure of the correct type.
     But otherwise open arrays, procedures and statements cannot be assigned. *)
 
-<<<<<<< HEAD
-let assignment_compatible (dst: t) (src: t) : bool =
-=======
 let assignment_compatible dst src =
->>>>>>> f751f2a0
   match dst, src with
   | Ref _, Nil -> true
   | Ref (Procedure (_, _) as a), (Procedure (_, _) as b) -> equal a b
@@ -192,11 +168,7 @@
     their types are equal. The exception is that arrays are compatible
     with open arrays if their element types are equal. *)
 
-<<<<<<< HEAD
-let var_parameter_compatible (dst: t) (src: t) : bool =
-=======
 let var_parameter_compatible dst src =
->>>>>>> f751f2a0
   match dst, src with
   | OpenArray t1, Array (_, t2) -> equal t1 t2
   | OpenArray t1, OpenArray t2 -> equal t1 t2
@@ -210,11 +182,7 @@
     their types are equal. The exception is that arrays are compatible
     with open arrays if their element types are equal. *)
 
-<<<<<<< HEAD
-let value_parameter_compatible (dst: t) (src: t) : bool =
-=======
 let value_parameter_compatible dst src =
->>>>>>> f751f2a0
   match dst, src with
   | OpenArray t1, Array (_, t2) -> equal t1 t2
   | OpenArray t1, OpenArray t2 -> equal t1 t2
