--- conflicted
+++ resolved
@@ -51,12 +51,9 @@
 If a module is declared with a *public interface* then only the definitions in that interface will be available when the module is imported. The module must contain declarations for all the definitions in its public interface.
 
 A *functor* is a module parametrized with a list of modules it can import; the actual modules are supplied when the functor is imported. The primary purpose of functors is to define generic abstract data types. Each module parameter has an interface that specifies a minimum set of definitions that the actual module must provide. A functor with a `where` clause specifies that it will various types parameter modules are equivalent (this is important when defining generic types). 
-
-<<<<<<< HEAD
+A *functor* is a module parametrized with a list of modules that it can import; the actual modules are supplied when the functor is imported. The primary purpose of functors is to define generic abstract data types. Each module parameter has an interface that specifies a minimum set of definitions the actual module must provide. A `where` clause specifies types from different parameter modules that are to be equivalent (this is important when defining generic types). 
+
 All interfaces and modules implicitly contain a set of *standard declarations* supplied by the Vanilla language. For example, the type `integer` is a standard declaration.
-=======
-A *functor* is a module parametrized with a list of modules that it can import; the actual modules are supplied when the functor is imported. The primary purpose of functors is to define generic abstract data types. Each module parameter has an interface that specifies a minimum set of definitions the actual module must provide. A `where` clause specifies types from different parameter modules that are to be equivalent (this is important when defining generic types). 
->>>>>>> fb3d6c50
 
 **Example**
 
